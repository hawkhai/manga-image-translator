import asyncio
import argparse
import time
from PIL import Image
import cv2
import numpy as np
import requests
import os
from oscrypto import util as crypto_utils
import asyncio
import torch

from detection import DETECTORS, dispatch as dispatch_detection, prepare as prepare_detection
from detection.ctd_utils.textblock import visualize_textblocks
from ocr import OCRS, dispatch as dispatch_ocr, prepare as prepare_ocr
from inpainting import INPAINTERS, dispatch as dispatch_inpainting, prepare as prepare_inpainting
from translators import OFFLINE_TRANSLATORS, TRANSLATORS, VALID_LANGUAGES, dispatch as dispatch_translation, prepare as prepare_translation
from upscaling import dispatch as dispatch_upscaling, prepare as prepare_upscaling
from textmask_refinement import dispatch as dispatch_mask_refinement
from text_rendering import text_render, dispatch as dispatch_rendering
from text_rendering.text_render import count_valuable_text
from utils import load_image, dump_image

parser = argparse.ArgumentParser(description='Seamlessly translate mangas into a chosen language')
parser.add_argument('-m', '--mode', default='demo', type=str, choices=['demo', 'batch', 'web', 'web2', 'ws'], help='Run demo in either single image demo mode (demo), web service mode (web) or batch translation mode (batch)')
parser.add_argument('-i', '--image', default='', type=str, help='Path to an image file if using demo mode, or path to an image folder if using batch mode')
parser.add_argument('-o', '--image-dst', default='', type=str, help='Path to the destination folder for translated images in batch mode')
parser.add_argument('-l', '--target-lang', default='CHS', type=str, choices=VALID_LANGUAGES, help='Destination language')
parser.add_argument('-v', '--verbose', action='store_true', help='Print debug info and save intermediate images')
parser.add_argument('--host', default='127.0.0.1', type=str, help='Used by web module to decide which host to attach to')
parser.add_argument('--port', default=5003, type=int, help='Used by web module to decide which port to attach to')
parser.add_argument('--log-web', action='store_true', help='Used by web module to decide if web logs should be surfaced')
parser.add_argument('--detector', default='default', type=str, choices=DETECTORS, help='Text detector used for creating a text mask from an image')
parser.add_argument('--ocr', default='48px_ctc', type=str, choices=OCRS, help='Optical character recognition (OCR) model to use')
parser.add_argument('--inpainter', default='lama_mpe', type=str, choices=INPAINTERS, help='Inpainting model to use')
parser.add_argument('--translator', default='google', type=str, choices=TRANSLATORS, help='Language translator to use')
parser.add_argument('--mtpe', action='store_true', help='Turn on/off machine translation post editing (MTPE) on the command line (works only on linux right now)')
parser.add_argument('--use-cuda', action='store_true', help='Turn on/off cuda')
parser.add_argument('--use-cuda-limited', action='store_true', help='Turn on/off cuda (excluding offline translator)')
parser.add_argument('--detection-size', default=1536, type=int, help='Size of image used for detection')
parser.add_argument('--det-rearrange-max-batches', default=4, type=int, help='Max batch size produced by the rearrangement of image with extreme aspectio, reduce it if cuda OOM')
parser.add_argument('--inpainting-size', default=2048, type=int, help='Size of image used for inpainting (too large will result in OOM)')
parser.add_argument('--unclip-ratio', default=2.3, type=float, help='How much to extend text skeleton to form bounding box')
parser.add_argument('--box-threshold', default=0.7, type=float, help='Threshold for bbox generation')
parser.add_argument('--text-threshold', default=0.5, type=float, help='Threshold for text detection')
parser.add_argument('--text-mag-ratio', default=1, type=int, help='Text rendering magnification ratio, larger means higher quality')
parser.add_argument('--font-size-offset', default=0, type=int, help='Offset font size by a given amount, positive number increase font size and vice versa')
parser.add_argument('--force-horizontal', action='store_true', help='Force text to be rendered horizontally')
parser.add_argument('--force-vertical', action='store_true', help='Force text to be rendered vertically')
parser.add_argument('--upscale-ratio', default=None, type=int, choices=[1, 2, 4, 8, 16, 32], help='waifu2x image upscale ratio')
parser.add_argument('--manga2eng', action='store_true', help='Render english text translated from manga with some typesetting')
<<<<<<< HEAD
parser.add_argument('--eng-font', default='fonts/comic shanns 2.ttf', type=str, help='Path to font used by manga2eng mode')
parser.add_argument('--ws-url', default='ws://localhost:5000', type=str, help='Server URL for WebSocket mode')
parser.add_argument('--ws-secret', default='', type=str, help='Secret for WebSocket mode')
args = parser.parse_args()

async def noop(*args, **kwargs):
	pass
=======
parser.add_argument('--font-path', default='', type=str, help='Path to font file, subsequent fonts (seperated by commas) will be used as backup')
args = parser.parse_args()

def update_state(task_id, nonce, state):
    while True:
        try:
            requests.post(f'http://{args.host}:{args.port}/task-update-internal', json = {'task_id': task_id, 'nonce': nonce, 'state': state}, timeout = 20)
            return
        except Exception:
            if 'error' in state or 'finished' in state:
                continue
            else:
                break
>>>>>>> 3db72487

def get_task(nonce):
    try:
        rjson = requests.get(f'http://{args.host}:{args.port}/task-internal?nonce={nonce}', timeout = 3600).json()
        if 'task_id' in rjson and 'data' in rjson:
            return rjson['task_id'], rjson['data']
        elif 'data' in rjson:
            return None, rjson['data']
        return None, None
    except Exception:
        return None, None

async def infer(
<<<<<<< HEAD
	image: Image.Image,
	mode,
	nonce = '',
	options = None,
	task_id = '',
	dst_image_name = '',
	update_state = noop,
):

	img, alpha_ch = load_image(image)

	options = options or {}
	img_detect_size = args.detection_size
	if 'size' in options:
		size_ind = options['size']
		if size_ind == 'S':
			img_detect_size = 1024
		elif size_ind == 'M':
			img_detect_size = 1536
		elif size_ind == 'L':
			img_detect_size = 2048
		elif size_ind == 'X':
			img_detect_size = 2560

	if 'detector' in options:
		detector = options['detector']
	else:
		detector = 'ctd' if args.use_ctd else 'default'

	render_text_direction_overwrite = options.get('direction')
	if not render_text_direction_overwrite:
		if args.force_horizontal:
			render_text_direction_overwrite = 'h'
		elif args.force_vertical:
			render_text_direction_overwrite = 'v'
		else:
			render_text_direction_overwrite = 'auto'

	src_lang = 'auto'
	if 'tgt' in options:
		tgt_lang = options['tgt']
	else:
		tgt_lang = args.target_lang
	if 'translator' in options:
		translator = options['translator']
	else:
		translator = args.translator
	
	if not dst_image_name:
		dst_image_name = f'result/{task_id}/final.png'

	print(f' -- Detection resolution {img_detect_size}')
	print(f' -- Detector using {detector}')
	print(f' -- Render text direction is {render_text_direction_overwrite}')

	print(' -- Preparing translator')
	await prepare_translation(translator, src_lang, tgt_lang)

	print(' -- Preparing upscaling')
	await prepare_upscaling('waifu2x', args.upscale_ratio)

	if args.upscale_ratio or image.size[0] < 800 or image.size[1] < 800:
		print(' -- Running upscaling')
		await update_state('upscaling')

		if args.upscale_ratio:
			img_upscaled_pil = (await dispatch_upscaling('waifu2x', [image], args.upscale_ratio, args.use_cuda))[0]
			img, alpha_ch = load_image(img_upscaled_pil)
		elif image.size[0] < 800 or image.size[1] < 800:
			ratio = max(4, 800 / image.size[0], 800 / image.size[1])
			img_upscaled_pil = (await dispatch_upscaling('waifu2x', [image], ratio, args.use_cuda))[0]
			img, alpha_ch = load_image(img_upscaled_pil)

	print(' -- Running text detection')
	await update_state('detection')

	if detector == 'ctd':
		mask, final_mask, textlines = await dispatch_ctd_detection(img, args.use_cuda)
	else:
		textlines, mask = await dispatch_detection(img, img_detect_size, args.use_cuda, args, verbose = args.verbose)

	if args.verbose:
		if detector == 'ctd':
			bboxes = visualize_textblocks(cv2.cvtColor(img,cv2.COLOR_BGR2RGB), textlines)
			cv2.imwrite(f'result/{task_id}/bboxes.png', bboxes)
			cv2.imwrite(f'result/{task_id}/mask_raw.png', mask)
		else:
			img_bbox_raw = np.copy(img)
			for txtln in textlines:
				cv2.polylines(img_bbox_raw, [txtln.pts], True, color = (255, 0, 0), thickness = 2)
			cv2.imwrite(f'result/{task_id}/bboxes_unfiltered.png', cv2.cvtColor(img_bbox_raw, cv2.COLOR_RGB2BGR))
			cv2.imwrite(f'result/{task_id}/mask_raw.png', mask)

	print(' -- Running OCR')
	await update_state('ocr')
	textlines = await dispatch_ocr(args.ocr, img, textlines, args.use_cuda, args.verbose)

	if detector == 'ctd':
		text_regions = textlines
	else:
		text_regions, textlines = await dispatch_textline_merge(textlines, img.shape[1], img.shape[0], verbose = args.verbose)
		if args.verbose:
			img_bbox = np.copy(img)
			for region in text_regions:
				for idx in region.textline_indices:
					txtln = textlines[idx]
					cv2.polylines(img_bbox, [txtln.pts], True, color = (255, 0, 0), thickness = 2)
				img_bbox = cv2.polylines(img_bbox, [region.pts], True, color = (0, 0, 255), thickness = 2)
			cv2.imwrite(f'result/{task_id}/bboxes.png', cv2.cvtColor(img_bbox, cv2.COLOR_RGB2BGR))

		print(' -- Generating text mask')
		await update_state('mask_generation')
		# create mask
		final_mask = await dispatch_mask_refinement(img, mask, textlines)

	if mode == 'web' and task_id and options.get('translator') not in OFFLINE_TRANSLATORS:
		await update_state('translating')
		# in web mode, we can start non offline translation tasks async
		if detector == 'ctd':
			requests.post(f'http://{args.host}:{args.port}/request-translation-internal', json = {'task_id': task_id, 'nonce': nonce, 'texts': [r.get_text() for r in text_regions]}, timeout = 20)
		else:
			requests.post(f'http://{args.host}:{args.port}/request-translation-internal', json = {'task_id': task_id, 'nonce': nonce, 'texts': [r.text for r in text_regions]}, timeout = 20)

	if text_regions:
		print(' -- Running inpainting')
		await update_state('inpainting')

		img_inpainted = await dispatch_inpainting(args.inpainter, img, final_mask, args.inpainting_size, args.verbose, args.use_cuda)
	else:
		img_inpainted = img

	if args.verbose:
		cv2.imwrite(f'result/{task_id}/mask_final.png', final_mask)
		inpaint_input_img = await dispatch_inpainting('none', img, final_mask)
		cv2.imwrite(f'result/{task_id}/inpaint_input.png', cv2.cvtColor(inpaint_input_img, cv2.COLOR_RGB2BGR))
		cv2.imwrite(f'result/{task_id}/inpainted.png', cv2.cvtColor(img_inpainted, cv2.COLOR_RGB2BGR))

	print(' -- Translating')
	translated_sentences = None
	if mode != 'web' or translator in OFFLINE_TRANSLATORS:
		await update_state('translating')
		if detector == 'ctd':
			queries = [r.get_text() for r in text_regions]
		else:
			queries = [r.text for r in text_regions]
		translated_sentences = await dispatch_translation(translator, src_lang, tgt_lang, queries, use_cuda = args.use_cuda and not args.use_cuda_limited)
	else:
		# wait for at most 1 hour for manual translation
		if options.get('manual', False):
			wait_for = 3600
		else:
			wait_for = 30 # 30 seconds for machine translation
		wait_until = time.time() + wait_for
		while time.time() < wait_until:
			ret = requests.post(f'http://{args.host}:{args.port}/get-translation-result-internal', json = {'task_id': task_id, 'nonce': nonce}, timeout = 20).json()
			if 'result' in ret:
				translated_sentences = ret['result']
				if isinstance(translated_sentences, str):
					if translated_sentences == 'error':
						await update_state('error-lang')
						return
				break
			await asyncio.sleep(0.01)

	print(' -- Rendering translated text')
	if translated_sentences == None:
		print("No text found!")
		await update_state('error-no-txt')
		return
	await update_state('render')

	render_mask = np.copy(final_mask)
	render_mask[render_mask < 127] = 0
	render_mask[render_mask >= 127] = 1
	render_mask = render_mask[:, :, None]

	# render translated texts
	if args.target_lang == 'ENG' and args.manga2eng:
		from text_rendering import dispatch_eng_render
		output = await dispatch_eng_render(np.copy(img_inpainted), img, text_regions, translated_sentences, args.eng_font)
	else:
		if detector == 'ctd':
			from text_rendering import dispatch_ctd_render
			output = await dispatch_ctd_render(np.copy(img_inpainted), args.text_mag_ratio, translated_sentences, text_regions, render_text_direction_overwrite, args.font_size_offset, render_mask)
		else:
			output = await dispatch_rendering(np.copy(img_inpainted), args.text_mag_ratio, translated_sentences, textlines, text_regions, render_text_direction_overwrite, args.target_lang, args.font_size_offset, render_mask)
			
	if mode == 'ws':
    # if verbose:
    #   # only keep sections in mask
    #   cv2.imwrite(f'result/inmask.png', cv2.cvtColor(img_inpainted, cv2.COLOR_RGB2BGRA) * mask_original)
		return dump_image(cv2.cvtColor(output, cv2.COLOR_RGB2RGBA) * render_mask)

	print(' -- Saving results')
	img_pil = dump_image(output, alpha_ch)
	img_pil.save(dst_image_name)

	await update_state('finished')


async def infer_safe(
	img: Image.Image,
	mode,
	nonce,
	options = None,
	task_id = '',
	dst_image_name = '',
	update_state = noop,
	):
	try:
		return await infer(
			img,
			mode,
			nonce,
			options,
			task_id,
			dst_image_name,
			update_state,
		)
	except Exception:
		import traceback
		traceback.print_exc()
		await update_state('error')
=======
    image: Image.Image,
    mode,
    nonce = '',
    options = None,
    task_id = '',
    dst_image_name = '',
    ):

    img_rgb, img_alpha = load_image(image)

    options = options or {}
    img_detect_size = args.detection_size
    if 'size' in options:
        size_ind = options['size']
        if size_ind == 'S':
            img_detect_size = 1024
        elif size_ind == 'M':
            img_detect_size = 1536
        elif size_ind == 'L':
            img_detect_size = 2048
        elif size_ind == 'X':
            img_detect_size = 2560

    if 'detector' in options:
        detector = options['detector']
    else:
        detector = args.detector

    render_text_direction_overwrite = options.get('direction')
    if not render_text_direction_overwrite:
        if args.force_horizontal:
            render_text_direction_overwrite = 'h'
        elif args.force_vertical:
            render_text_direction_overwrite = 'v'
        else:
            render_text_direction_overwrite = 'auto'

    src_lang = 'auto'
    if 'tgt' in options:
        tgt_lang = options['tgt']
    else:
        tgt_lang = args.target_lang
    if 'translator' in options:
        translator = options['translator']
    else:
        translator = args.translator

    if not dst_image_name:
        dst_image_name = f'result/{task_id}/final.png'

    print(f' -- Detection resolution {img_detect_size}')
    print(f' -- Detector using {detector}')
    print(f' -- Render text direction is {render_text_direction_overwrite}')

    print(' -- Preparing translator')
    await prepare_translation(translator, src_lang, tgt_lang)

    # The default text detector doesn't work very well on smaller images, so small images
    # will get upscaled automatically unless --upscale-ratio=1 was set
    if args.upscale_ratio:
        print(' -- Running upscaling')
        if mode == 'web' and task_id:
            update_state(task_id, nonce, 'upscaling')
        img_upscaled_pil = (await dispatch_upscaling('waifu2x', [image], args.upscale_ratio, args.use_cuda))[0]
        img_rgb, img_alpha = load_image(img_upscaled_pil)

    print(' -- Running text detection')
    if mode == 'web' and task_id:
        update_state(task_id, nonce, 'detection')
    text_regions, mask = await dispatch_detection(detector, img_rgb, img_detect_size, args.text_threshold, args.box_threshold,
                                                  args.unclip_ratio, args.det_rearrange_max_batches, args.use_cuda, args.verbose)
    if not text_regions:
        print('No text regions were detected - Skipping')
        image.save(dst_image_name)
        return
    if args.verbose:
        bboxes = visualize_textblocks(cv2.cvtColor(img_rgb,cv2.COLOR_BGR2RGB), text_regions)
        cv2.imwrite(f'result/{task_id}/bboxes.png', bboxes)

    print(' -- Running OCR')
    if mode == 'web' and task_id:
        update_state(task_id, nonce, 'ocr')
    text_regions = await dispatch_ocr(args.ocr, img_rgb, text_regions, args.use_cuda, args.verbose)

    # filter regions by their text
    text_regions = list(filter(lambda r: count_valuable_text(r.get_text()) > 1 and not r.get_text().isnumeric(), text_regions))
    if detector == 'default':
        if mode == 'web' and task_id:
            update_state(task_id, nonce, 'mask_generation')
        cv2.imwrite(f'result/{task_id}/mask_raw.png', mask)
        mask = await dispatch_mask_refinement(text_regions, img_rgb, mask)

    # in web mode, we can start online translation tasks async
    if mode == 'web' and task_id and options.get('translator') not in OFFLINE_TRANSLATORS:
        update_state(task_id, nonce, 'translating')
        requests.post(f'http://{args.host}:{args.port}/request-translation-internal', json = {'task_id': task_id, 'nonce': nonce, 'texts': [r.get_text() for r in text_regions]}, timeout = 20)

    if args.verbose:
        cv2.imwrite(f'result/{task_id}/mask_final.png', mask)
        inpaint_input_img = await dispatch_inpainting('none', img_rgb, mask)
        cv2.imwrite(f'result/{task_id}/inpaint_input.png', cv2.cvtColor(inpaint_input_img, cv2.COLOR_RGB2BGR))

    print(' -- Running inpainting')
    if mode == 'web' and task_id:
        update_state(task_id, nonce, 'inpainting')
    img_inpainted = await dispatch_inpainting(args.inpainter, img_rgb, mask, args.inpainting_size, args.use_cuda, args.verbose)

    if args.verbose:
        cv2.imwrite(f'result/{task_id}/inpainted.png', cv2.cvtColor(img_inpainted, cv2.COLOR_RGB2BGR))

    print(' -- Translating')
    translated_sentences = None
    if mode != 'web' or translator in OFFLINE_TRANSLATORS:
        if mode == 'web' and task_id:
            update_state(task_id, nonce, 'translating')
        queries = [r.get_text() for r in text_regions]
        translated_sentences = await dispatch_translation(translator, src_lang, tgt_lang, queries, args.mtpe, use_cuda=args.use_cuda and not args.use_cuda_limited)
    else:
        # wait for at most 1 hour for manual translation
        if options.get('manual', False):
            wait_for = 3600
        else:
            wait_for = 30 # 30 seconds for machine translation
        wait_until = time.time() + wait_for
        while time.time() < wait_until:
            ret = requests.post(f'http://{args.host}:{args.port}/get-translation-result-internal', json = {'task_id': task_id, 'nonce': nonce}, timeout = 20).json()
            if 'result' in ret:
                translated_sentences = ret['result']
                if isinstance(translated_sentences, str):
                    if translated_sentences == 'error':
                        update_state(task_id, nonce, 'error-lang')
                        return
                break
            await asyncio.sleep(0.01)

    print(' -- Rendering translated text')
    if translated_sentences == None:
        print("No text found!")
        if mode == 'web' and task_id:
            update_state(task_id, nonce, 'error-no-txt')
        return

    if mode == 'web' and task_id:
        update_state(task_id, nonce, 'render')
    # render translated texts
    if tgt_lang == 'ENG' and args.manga2eng:
        from text_rendering import dispatch_eng_render
        dispatch_eng_render_options = [np.copy(img_inpainted), img_rgb, text_regions, translated_sentences]
        if args.font_path:
            font_path = args.font_path.split(',')
            if font_path and font_path[0]:
                dispatch_eng_render_options.append(font_path[0])
        output = await dispatch_eng_render(*dispatch_eng_render_options)
    else:
        output = await dispatch_rendering(np.copy(img_inpainted), args.text_mag_ratio, translated_sentences, text_regions, render_text_direction_overwrite, tgt_lang, args.font_size_offset)

    print(' -- Saving results')
    img_pil = dump_image(output, img_alpha)
    img_pil.save(dst_image_name)

    if mode == 'web' and task_id:
        update_state(task_id, nonce, 'finished')


async def infer_safe(
    img: Image.Image,
    mode,
    nonce,
    options = None,
    task_id = '',
    dst_image_name = '',
    ):
    try:
        return await infer(
            img,
            mode,
            nonce,
            options,
            task_id,
            dst_image_name,
        )
    except Exception:
        import traceback
        traceback.print_exc()
        update_state(task_id, nonce, 'error')
>>>>>>> 3db72487

def replace_prefix(s: str, old: str, new: str):
    if s.startswith(old):
        s = new + s[len(old):]
    return s

async def main(mode = 'demo'):
<<<<<<< HEAD
	print(' -- Preload Checks')
	if args.use_cuda_limited:
		args.use_cuda = True
	if not torch.cuda.is_available() and args.use_cuda:
		raise Exception('CUDA compatible device could not be found while %s args was set...'
						% ('--use_cuda_limited' if args.use_cuda_limited else '--use_cuda'))

	print(' -- Loading models')
	os.makedirs('result', exist_ok=True)
	text_render.prepare_renderer()
	await prepare_ocr(args.ocr, args.use_cuda)
	load_ctd_model(args.use_cuda)
	load_detection_model(args.use_cuda)
	await prepare_inpainting(args.inpainter, args.use_cuda)

	if mode == 'demo':
		print(' -- Running in single image demo mode')
		if not args.image:
			print('please provide an image')
			parser.print_usage()
			return
		await infer(Image.open(args.image), mode)
	elif mode == 'web' or mode == 'web2':
		print(' -- Running in web service mode')
		print(' -- Waiting for translation tasks')

		if mode == 'web':
			import subprocess
			import sys
			nonce = crypto_utils.rand_bytes(16).hex()

			extra_web_args = {'stdout':sys.stdout, 'stderr':sys.stderr} if args.log_web else {}
			web_executable = [sys.executable, '-u'] if args.log_web else [sys.executable]
			web_process_args = ['web_main.py', nonce, str(args.host), str(args.port)]
			subprocess.Popen([*web_executable, *web_process_args], **extra_web_args)

		while True:
			try:
				task_id, options = get_task(nonce)

				async def update_state(state):
					while True:
						try:
							requests.post(f'http://{args.host}:{args.port}/task-update-internal', json = {'task_id': task_id, 'nonce': nonce, 'state': state}, timeout = 20)
							return
						except Exception:
							if 'error' in state or 'finished' in state:
								continue
							else:
								break

				if options and 'exit' in options:
					break
				if task_id:
					try:
						print(f' -- Processing task {task_id}')
						infer_task = asyncio.create_task(infer_safe(Image.open(f'result/{task_id}/input.png'), mode, nonce, options, task_id, None, update_state))
						asyncio.gather(infer_task)
					except Exception:
						import traceback
						traceback.print_exc()
						await update_state('error')
				else:
					await asyncio.sleep(0.1)
			except Exception:
				import traceback
				traceback.print_exc()

	elif mode == 'ws':
		print(' -- Running in websocket service mode')
		print(' -- Waiting for translation tasks')

		import io
		import shutil
		import websockets
		import ws_pb2

		async for websocket in websockets.connect(args.ws_url, extra_headers = { "x-secret": args.ws_secret }, max_size=100_000_000):
			try:
				print(' -- Connected to websocket server')
				async for raw in websocket:
					msg = ws_pb2.WebSocketMessage()
					msg.ParseFromString(raw)
					if msg.WhichOneof('message') == 'new_task':
						task = msg.new_task

						if args.verbose:
							shutil.rmtree(f'result/{task.id}', ignore_errors=True)
							os.makedirs(f'result/{task.id}', exist_ok=True)

						options = {
	            'target_language': task.target_language,
							'detector': task.detector,
							'direction': task.direction,
							'translator': task.translator,
							'size': task.size,
						}
						
						async def update_state(state):
							msg = ws_pb2.WebSocketMessage()
							msg.status.id = task.id
							msg.status.status = state
							await websocket.send(msg.SerializeToString())

						print(f' -- Processing task {task.id}')
						img_pil = await infer_safe(Image.open(io.BytesIO(task.source_image)), mode, None, options, task.id, None, update_state)
						img = io.BytesIO()
						img_pil.save(img, format='PNG')
						img_bytes = img.getvalue()
						
						result = ws_pb2.WebSocketMessage()
						result.finish_task.id = task.id
						result.finish_task.translation_mask = img_bytes
						await websocket.send(result.SerializeToString())

				print(f' -- Processing task {task_id}')
			except Exception:
				import traceback
				traceback.print_exc()

	elif mode == 'batch':
		src = os.path.abspath(args.image)
		if src[-1] == '\\' or src[-1] == '/':
			src = src[:-1]
		dst = args.image_dst or src + '-translated'
		if os.path.exists(dst) and not os.path.isdir(dst):
			print(f'Destination `{dst}` already exists and is not a directory! Please specify another directory.')
			return
		print('Processing image in source directory')
		files = []
		for root, subdirs, files in os.walk(src):
			dst_root = replace_prefix(root, src, dst)
			os.makedirs(dst_root, exist_ok = True)
			for f in files:
				if f.lower() == '.thumb':
					continue
				filename = os.path.join(root, f)
				dst_filename = replace_prefix(filename, src, dst)
				if os.path.exists(dst_filename):
					continue
				try:
					img = Image.open(filename)
				except Exception:
					pass
				try:
					print('Processing', filename, '->', dst_filename)
					await infer(img, 'demo', dst_image_name = dst_filename)
				except Exception:
					import traceback
					traceback.print_exc()
					pass
=======
    print(' -- Preload Checks')
    args.image = os.path.expanduser(args.image)
    if not os.path.exists(args.image) and not args.mode.startswith('web'):
        raise FileNotFoundError(args.image)

    if args.use_cuda_limited:
        args.use_cuda = True
    if not torch.cuda.is_available() and args.use_cuda:
        raise Exception('CUDA compatible device could not be found while %s args was set...'
                        % ('--use_cuda_limited' if args.use_cuda_limited else '--use_cuda'))

    print(' -- Loading models')
    os.makedirs('result', exist_ok=True)
    if args.font_path:
        font_path = args.font_path.split(',')
        text_render.prepare_renderer(font_path)
    else:
        text_render.prepare_renderer()
    await prepare_upscaling('waifu2x')
    await prepare_detection(args.detector)
    await prepare_ocr(args.ocr, args.use_cuda)
    await prepare_inpainting(args.inpainter, args.use_cuda)

    if mode == 'demo':
        print(' -- Running in single image demo mode')
        if not args.image:
            print('please provide an image')
            parser.print_usage()
            return
        await infer(Image.open(args.image), mode)
    elif mode == 'web' or mode == 'web2':
        print(' -- Running in web service mode')
        print(' -- Waiting for translation tasks')

        if mode == 'web':
            import subprocess
            import sys
            nonce = crypto_utils.rand_bytes(16).hex()

            extra_web_args = {'stdout':sys.stdout, 'stderr':sys.stderr} if args.log_web else {}
            web_executable = [sys.executable, '-u'] if args.log_web else [sys.executable]
            web_process_args = ['web_main.py', nonce, str(args.host), str(args.port)]
            subprocess.Popen([*web_executable, *web_process_args], **extra_web_args)

        while True:
            try:
                task_id, options = get_task(nonce)
                if options and 'exit' in options:
                    break
                if task_id:
                    try:
                        print(f' -- Processing task {task_id}')
                        infer_task = asyncio.create_task(infer_safe(Image.open(f'result/{task_id}/input.png'), mode, nonce, options, task_id))
                        asyncio.gather(infer_task)
                    except Exception:
                        import traceback
                        traceback.print_exc()
                        update_state(task_id, nonce, 'error')
                else:
                    await asyncio.sleep(0.1)
            except Exception:
                import traceback
                traceback.print_exc()
    elif mode == 'batch':
        src = os.path.abspath(args.image)
        if src[-1] == '\\' or src[-1] == '/':
            src = src[:-1]
        dst = args.image_dst or src + '-translated'
        if os.path.exists(dst) and not os.path.isdir(dst):
            print(f'Destination `{dst}` already exists and is not a directory! Please specify another directory.')
            return
        print('Processing image in source directory')
        files = []
        for root, subdirs, files in os.walk(src):
            dst_root = replace_prefix(root, src, dst)
            os.makedirs(dst_root, exist_ok = True)
            for f in files:
                if f.lower() == '.thumb':
                    continue
                filename = os.path.join(root, f)
                dst_filename = replace_prefix(filename, src, dst)
                if os.path.exists(dst_filename):
                    continue
                try:
                    img = Image.open(filename)
                except Exception:
                    pass
                try:
                    print('Processing', filename, '->', dst_filename)
                    await infer(img, 'demo', dst_image_name = dst_filename)
                except Exception:
                    import traceback
                    traceback.print_exc()
                    pass
>>>>>>> 3db72487

if __name__ == '__main__':
    try:
        print(args)
        loop = asyncio.new_event_loop()
        asyncio.set_event_loop(loop)
        loop.run_until_complete(main(args.mode))
    except KeyboardInterrupt:
        print()
<|MERGE_RESOLUTION|>--- conflicted
+++ resolved
@@ -1,762 +1,435 @@
-import asyncio
-import argparse
-import time
-from PIL import Image
-import cv2
-import numpy as np
-import requests
-import os
-from oscrypto import util as crypto_utils
-import asyncio
-import torch
-
-from detection import DETECTORS, dispatch as dispatch_detection, prepare as prepare_detection
-from detection.ctd_utils.textblock import visualize_textblocks
-from ocr import OCRS, dispatch as dispatch_ocr, prepare as prepare_ocr
-from inpainting import INPAINTERS, dispatch as dispatch_inpainting, prepare as prepare_inpainting
-from translators import OFFLINE_TRANSLATORS, TRANSLATORS, VALID_LANGUAGES, dispatch as dispatch_translation, prepare as prepare_translation
-from upscaling import dispatch as dispatch_upscaling, prepare as prepare_upscaling
-from textmask_refinement import dispatch as dispatch_mask_refinement
-from text_rendering import text_render, dispatch as dispatch_rendering
-from text_rendering.text_render import count_valuable_text
-from utils import load_image, dump_image
-
-parser = argparse.ArgumentParser(description='Seamlessly translate mangas into a chosen language')
-parser.add_argument('-m', '--mode', default='demo', type=str, choices=['demo', 'batch', 'web', 'web2', 'ws'], help='Run demo in either single image demo mode (demo), web service mode (web) or batch translation mode (batch)')
-parser.add_argument('-i', '--image', default='', type=str, help='Path to an image file if using demo mode, or path to an image folder if using batch mode')
-parser.add_argument('-o', '--image-dst', default='', type=str, help='Path to the destination folder for translated images in batch mode')
-parser.add_argument('-l', '--target-lang', default='CHS', type=str, choices=VALID_LANGUAGES, help='Destination language')
-parser.add_argument('-v', '--verbose', action='store_true', help='Print debug info and save intermediate images')
-parser.add_argument('--host', default='127.0.0.1', type=str, help='Used by web module to decide which host to attach to')
-parser.add_argument('--port', default=5003, type=int, help='Used by web module to decide which port to attach to')
-parser.add_argument('--log-web', action='store_true', help='Used by web module to decide if web logs should be surfaced')
-parser.add_argument('--detector', default='default', type=str, choices=DETECTORS, help='Text detector used for creating a text mask from an image')
-parser.add_argument('--ocr', default='48px_ctc', type=str, choices=OCRS, help='Optical character recognition (OCR) model to use')
-parser.add_argument('--inpainter', default='lama_mpe', type=str, choices=INPAINTERS, help='Inpainting model to use')
-parser.add_argument('--translator', default='google', type=str, choices=TRANSLATORS, help='Language translator to use')
-parser.add_argument('--mtpe', action='store_true', help='Turn on/off machine translation post editing (MTPE) on the command line (works only on linux right now)')
-parser.add_argument('--use-cuda', action='store_true', help='Turn on/off cuda')
-parser.add_argument('--use-cuda-limited', action='store_true', help='Turn on/off cuda (excluding offline translator)')
-parser.add_argument('--detection-size', default=1536, type=int, help='Size of image used for detection')
-parser.add_argument('--det-rearrange-max-batches', default=4, type=int, help='Max batch size produced by the rearrangement of image with extreme aspectio, reduce it if cuda OOM')
-parser.add_argument('--inpainting-size', default=2048, type=int, help='Size of image used for inpainting (too large will result in OOM)')
-parser.add_argument('--unclip-ratio', default=2.3, type=float, help='How much to extend text skeleton to form bounding box')
-parser.add_argument('--box-threshold', default=0.7, type=float, help='Threshold for bbox generation')
-parser.add_argument('--text-threshold', default=0.5, type=float, help='Threshold for text detection')
-parser.add_argument('--text-mag-ratio', default=1, type=int, help='Text rendering magnification ratio, larger means higher quality')
-parser.add_argument('--font-size-offset', default=0, type=int, help='Offset font size by a given amount, positive number increase font size and vice versa')
-parser.add_argument('--force-horizontal', action='store_true', help='Force text to be rendered horizontally')
-parser.add_argument('--force-vertical', action='store_true', help='Force text to be rendered vertically')
-parser.add_argument('--upscale-ratio', default=None, type=int, choices=[1, 2, 4, 8, 16, 32], help='waifu2x image upscale ratio')
-parser.add_argument('--manga2eng', action='store_true', help='Render english text translated from manga with some typesetting')
-<<<<<<< HEAD
-parser.add_argument('--eng-font', default='fonts/comic shanns 2.ttf', type=str, help='Path to font used by manga2eng mode')
-parser.add_argument('--ws-url', default='ws://localhost:5000', type=str, help='Server URL for WebSocket mode')
-parser.add_argument('--ws-secret', default='', type=str, help='Secret for WebSocket mode')
-args = parser.parse_args()
-
-async def noop(*args, **kwargs):
-	pass
-=======
-parser.add_argument('--font-path', default='', type=str, help='Path to font file, subsequent fonts (seperated by commas) will be used as backup')
-args = parser.parse_args()
-
-def update_state(task_id, nonce, state):
-    while True:
-        try:
-            requests.post(f'http://{args.host}:{args.port}/task-update-internal', json = {'task_id': task_id, 'nonce': nonce, 'state': state}, timeout = 20)
-            return
-        except Exception:
-            if 'error' in state or 'finished' in state:
-                continue
-            else:
-                break
->>>>>>> 3db72487
-
-def get_task(nonce):
-    try:
-        rjson = requests.get(f'http://{args.host}:{args.port}/task-internal?nonce={nonce}', timeout = 3600).json()
-        if 'task_id' in rjson and 'data' in rjson:
-            return rjson['task_id'], rjson['data']
-        elif 'data' in rjson:
-            return None, rjson['data']
-        return None, None
-    except Exception:
-        return None, None
-
-async def infer(
-<<<<<<< HEAD
-	image: Image.Image,
-	mode,
-	nonce = '',
-	options = None,
-	task_id = '',
-	dst_image_name = '',
-	update_state = noop,
-):
-
-	img, alpha_ch = load_image(image)
-
-	options = options or {}
-	img_detect_size = args.detection_size
-	if 'size' in options:
-		size_ind = options['size']
-		if size_ind == 'S':
-			img_detect_size = 1024
-		elif size_ind == 'M':
-			img_detect_size = 1536
-		elif size_ind == 'L':
-			img_detect_size = 2048
-		elif size_ind == 'X':
-			img_detect_size = 2560
-
-	if 'detector' in options:
-		detector = options['detector']
-	else:
-		detector = 'ctd' if args.use_ctd else 'default'
-
-	render_text_direction_overwrite = options.get('direction')
-	if not render_text_direction_overwrite:
-		if args.force_horizontal:
-			render_text_direction_overwrite = 'h'
-		elif args.force_vertical:
-			render_text_direction_overwrite = 'v'
-		else:
-			render_text_direction_overwrite = 'auto'
-
-	src_lang = 'auto'
-	if 'tgt' in options:
-		tgt_lang = options['tgt']
-	else:
-		tgt_lang = args.target_lang
-	if 'translator' in options:
-		translator = options['translator']
-	else:
-		translator = args.translator
-	
-	if not dst_image_name:
-		dst_image_name = f'result/{task_id}/final.png'
-
-	print(f' -- Detection resolution {img_detect_size}')
-	print(f' -- Detector using {detector}')
-	print(f' -- Render text direction is {render_text_direction_overwrite}')
-
-	print(' -- Preparing translator')
-	await prepare_translation(translator, src_lang, tgt_lang)
-
-	print(' -- Preparing upscaling')
-	await prepare_upscaling('waifu2x', args.upscale_ratio)
-
-	if args.upscale_ratio or image.size[0] < 800 or image.size[1] < 800:
-		print(' -- Running upscaling')
-		await update_state('upscaling')
-
-		if args.upscale_ratio:
-			img_upscaled_pil = (await dispatch_upscaling('waifu2x', [image], args.upscale_ratio, args.use_cuda))[0]
-			img, alpha_ch = load_image(img_upscaled_pil)
-		elif image.size[0] < 800 or image.size[1] < 800:
-			ratio = max(4, 800 / image.size[0], 800 / image.size[1])
-			img_upscaled_pil = (await dispatch_upscaling('waifu2x', [image], ratio, args.use_cuda))[0]
-			img, alpha_ch = load_image(img_upscaled_pil)
-
-	print(' -- Running text detection')
-	await update_state('detection')
-
-	if detector == 'ctd':
-		mask, final_mask, textlines = await dispatch_ctd_detection(img, args.use_cuda)
-	else:
-		textlines, mask = await dispatch_detection(img, img_detect_size, args.use_cuda, args, verbose = args.verbose)
-
-	if args.verbose:
-		if detector == 'ctd':
-			bboxes = visualize_textblocks(cv2.cvtColor(img,cv2.COLOR_BGR2RGB), textlines)
-			cv2.imwrite(f'result/{task_id}/bboxes.png', bboxes)
-			cv2.imwrite(f'result/{task_id}/mask_raw.png', mask)
-		else:
-			img_bbox_raw = np.copy(img)
-			for txtln in textlines:
-				cv2.polylines(img_bbox_raw, [txtln.pts], True, color = (255, 0, 0), thickness = 2)
-			cv2.imwrite(f'result/{task_id}/bboxes_unfiltered.png', cv2.cvtColor(img_bbox_raw, cv2.COLOR_RGB2BGR))
-			cv2.imwrite(f'result/{task_id}/mask_raw.png', mask)
-
-	print(' -- Running OCR')
-	await update_state('ocr')
-	textlines = await dispatch_ocr(args.ocr, img, textlines, args.use_cuda, args.verbose)
-
-	if detector == 'ctd':
-		text_regions = textlines
-	else:
-		text_regions, textlines = await dispatch_textline_merge(textlines, img.shape[1], img.shape[0], verbose = args.verbose)
-		if args.verbose:
-			img_bbox = np.copy(img)
-			for region in text_regions:
-				for idx in region.textline_indices:
-					txtln = textlines[idx]
-					cv2.polylines(img_bbox, [txtln.pts], True, color = (255, 0, 0), thickness = 2)
-				img_bbox = cv2.polylines(img_bbox, [region.pts], True, color = (0, 0, 255), thickness = 2)
-			cv2.imwrite(f'result/{task_id}/bboxes.png', cv2.cvtColor(img_bbox, cv2.COLOR_RGB2BGR))
-
-		print(' -- Generating text mask')
-		await update_state('mask_generation')
-		# create mask
-		final_mask = await dispatch_mask_refinement(img, mask, textlines)
-
-	if mode == 'web' and task_id and options.get('translator') not in OFFLINE_TRANSLATORS:
-		await update_state('translating')
-		# in web mode, we can start non offline translation tasks async
-		if detector == 'ctd':
-			requests.post(f'http://{args.host}:{args.port}/request-translation-internal', json = {'task_id': task_id, 'nonce': nonce, 'texts': [r.get_text() for r in text_regions]}, timeout = 20)
-		else:
-			requests.post(f'http://{args.host}:{args.port}/request-translation-internal', json = {'task_id': task_id, 'nonce': nonce, 'texts': [r.text for r in text_regions]}, timeout = 20)
-
-	if text_regions:
-		print(' -- Running inpainting')
-		await update_state('inpainting')
-
-		img_inpainted = await dispatch_inpainting(args.inpainter, img, final_mask, args.inpainting_size, args.verbose, args.use_cuda)
-	else:
-		img_inpainted = img
-
-	if args.verbose:
-		cv2.imwrite(f'result/{task_id}/mask_final.png', final_mask)
-		inpaint_input_img = await dispatch_inpainting('none', img, final_mask)
-		cv2.imwrite(f'result/{task_id}/inpaint_input.png', cv2.cvtColor(inpaint_input_img, cv2.COLOR_RGB2BGR))
-		cv2.imwrite(f'result/{task_id}/inpainted.png', cv2.cvtColor(img_inpainted, cv2.COLOR_RGB2BGR))
-
-	print(' -- Translating')
-	translated_sentences = None
-	if mode != 'web' or translator in OFFLINE_TRANSLATORS:
-		await update_state('translating')
-		if detector == 'ctd':
-			queries = [r.get_text() for r in text_regions]
-		else:
-			queries = [r.text for r in text_regions]
-		translated_sentences = await dispatch_translation(translator, src_lang, tgt_lang, queries, use_cuda = args.use_cuda and not args.use_cuda_limited)
-	else:
-		# wait for at most 1 hour for manual translation
-		if options.get('manual', False):
-			wait_for = 3600
-		else:
-			wait_for = 30 # 30 seconds for machine translation
-		wait_until = time.time() + wait_for
-		while time.time() < wait_until:
-			ret = requests.post(f'http://{args.host}:{args.port}/get-translation-result-internal', json = {'task_id': task_id, 'nonce': nonce}, timeout = 20).json()
-			if 'result' in ret:
-				translated_sentences = ret['result']
-				if isinstance(translated_sentences, str):
-					if translated_sentences == 'error':
-						await update_state('error-lang')
-						return
-				break
-			await asyncio.sleep(0.01)
-
-	print(' -- Rendering translated text')
-	if translated_sentences == None:
-		print("No text found!")
-		await update_state('error-no-txt')
-		return
-	await update_state('render')
-
-	render_mask = np.copy(final_mask)
-	render_mask[render_mask < 127] = 0
-	render_mask[render_mask >= 127] = 1
-	render_mask = render_mask[:, :, None]
-
-	# render translated texts
-	if args.target_lang == 'ENG' and args.manga2eng:
-		from text_rendering import dispatch_eng_render
-		output = await dispatch_eng_render(np.copy(img_inpainted), img, text_regions, translated_sentences, args.eng_font)
-	else:
-		if detector == 'ctd':
-			from text_rendering import dispatch_ctd_render
-			output = await dispatch_ctd_render(np.copy(img_inpainted), args.text_mag_ratio, translated_sentences, text_regions, render_text_direction_overwrite, args.font_size_offset, render_mask)
-		else:
-			output = await dispatch_rendering(np.copy(img_inpainted), args.text_mag_ratio, translated_sentences, textlines, text_regions, render_text_direction_overwrite, args.target_lang, args.font_size_offset, render_mask)
-			
-	if mode == 'ws':
-    # if verbose:
-    #   # only keep sections in mask
-    #   cv2.imwrite(f'result/inmask.png', cv2.cvtColor(img_inpainted, cv2.COLOR_RGB2BGRA) * mask_original)
-		return dump_image(cv2.cvtColor(output, cv2.COLOR_RGB2RGBA) * render_mask)
-
-	print(' -- Saving results')
-	img_pil = dump_image(output, alpha_ch)
-	img_pil.save(dst_image_name)
-
-	await update_state('finished')
-
-
-async def infer_safe(
-	img: Image.Image,
-	mode,
-	nonce,
-	options = None,
-	task_id = '',
-	dst_image_name = '',
-	update_state = noop,
-	):
-	try:
-		return await infer(
-			img,
-			mode,
-			nonce,
-			options,
-			task_id,
-			dst_image_name,
-			update_state,
-		)
-	except Exception:
-		import traceback
-		traceback.print_exc()
-		await update_state('error')
-=======
-    image: Image.Image,
-    mode,
-    nonce = '',
-    options = None,
-    task_id = '',
-    dst_image_name = '',
-    ):
-
-    img_rgb, img_alpha = load_image(image)
-
-    options = options or {}
-    img_detect_size = args.detection_size
-    if 'size' in options:
-        size_ind = options['size']
-        if size_ind == 'S':
-            img_detect_size = 1024
-        elif size_ind == 'M':
-            img_detect_size = 1536
-        elif size_ind == 'L':
-            img_detect_size = 2048
-        elif size_ind == 'X':
-            img_detect_size = 2560
-
-    if 'detector' in options:
-        detector = options['detector']
-    else:
-        detector = args.detector
-
-    render_text_direction_overwrite = options.get('direction')
-    if not render_text_direction_overwrite:
-        if args.force_horizontal:
-            render_text_direction_overwrite = 'h'
-        elif args.force_vertical:
-            render_text_direction_overwrite = 'v'
-        else:
-            render_text_direction_overwrite = 'auto'
-
-    src_lang = 'auto'
-    if 'tgt' in options:
-        tgt_lang = options['tgt']
-    else:
-        tgt_lang = args.target_lang
-    if 'translator' in options:
-        translator = options['translator']
-    else:
-        translator = args.translator
-
-    if not dst_image_name:
-        dst_image_name = f'result/{task_id}/final.png'
-
-    print(f' -- Detection resolution {img_detect_size}')
-    print(f' -- Detector using {detector}')
-    print(f' -- Render text direction is {render_text_direction_overwrite}')
-
-    print(' -- Preparing translator')
-    await prepare_translation(translator, src_lang, tgt_lang)
-
-    # The default text detector doesn't work very well on smaller images, so small images
-    # will get upscaled automatically unless --upscale-ratio=1 was set
-    if args.upscale_ratio:
-        print(' -- Running upscaling')
-        if mode == 'web' and task_id:
-            update_state(task_id, nonce, 'upscaling')
-        img_upscaled_pil = (await dispatch_upscaling('waifu2x', [image], args.upscale_ratio, args.use_cuda))[0]
-        img_rgb, img_alpha = load_image(img_upscaled_pil)
-
-    print(' -- Running text detection')
-    if mode == 'web' and task_id:
-        update_state(task_id, nonce, 'detection')
-    text_regions, mask = await dispatch_detection(detector, img_rgb, img_detect_size, args.text_threshold, args.box_threshold,
-                                                  args.unclip_ratio, args.det_rearrange_max_batches, args.use_cuda, args.verbose)
-    if not text_regions:
-        print('No text regions were detected - Skipping')
-        image.save(dst_image_name)
-        return
-    if args.verbose:
-        bboxes = visualize_textblocks(cv2.cvtColor(img_rgb,cv2.COLOR_BGR2RGB), text_regions)
-        cv2.imwrite(f'result/{task_id}/bboxes.png', bboxes)
-
-    print(' -- Running OCR')
-    if mode == 'web' and task_id:
-        update_state(task_id, nonce, 'ocr')
-    text_regions = await dispatch_ocr(args.ocr, img_rgb, text_regions, args.use_cuda, args.verbose)
-
-    # filter regions by their text
-    text_regions = list(filter(lambda r: count_valuable_text(r.get_text()) > 1 and not r.get_text().isnumeric(), text_regions))
-    if detector == 'default':
-        if mode == 'web' and task_id:
-            update_state(task_id, nonce, 'mask_generation')
-        cv2.imwrite(f'result/{task_id}/mask_raw.png', mask)
-        mask = await dispatch_mask_refinement(text_regions, img_rgb, mask)
-
-    # in web mode, we can start online translation tasks async
-    if mode == 'web' and task_id and options.get('translator') not in OFFLINE_TRANSLATORS:
-        update_state(task_id, nonce, 'translating')
-        requests.post(f'http://{args.host}:{args.port}/request-translation-internal', json = {'task_id': task_id, 'nonce': nonce, 'texts': [r.get_text() for r in text_regions]}, timeout = 20)
-
-    if args.verbose:
-        cv2.imwrite(f'result/{task_id}/mask_final.png', mask)
-        inpaint_input_img = await dispatch_inpainting('none', img_rgb, mask)
-        cv2.imwrite(f'result/{task_id}/inpaint_input.png', cv2.cvtColor(inpaint_input_img, cv2.COLOR_RGB2BGR))
-
-    print(' -- Running inpainting')
-    if mode == 'web' and task_id:
-        update_state(task_id, nonce, 'inpainting')
-    img_inpainted = await dispatch_inpainting(args.inpainter, img_rgb, mask, args.inpainting_size, args.use_cuda, args.verbose)
-
-    if args.verbose:
-        cv2.imwrite(f'result/{task_id}/inpainted.png', cv2.cvtColor(img_inpainted, cv2.COLOR_RGB2BGR))
-
-    print(' -- Translating')
-    translated_sentences = None
-    if mode != 'web' or translator in OFFLINE_TRANSLATORS:
-        if mode == 'web' and task_id:
-            update_state(task_id, nonce, 'translating')
-        queries = [r.get_text() for r in text_regions]
-        translated_sentences = await dispatch_translation(translator, src_lang, tgt_lang, queries, args.mtpe, use_cuda=args.use_cuda and not args.use_cuda_limited)
-    else:
-        # wait for at most 1 hour for manual translation
-        if options.get('manual', False):
-            wait_for = 3600
-        else:
-            wait_for = 30 # 30 seconds for machine translation
-        wait_until = time.time() + wait_for
-        while time.time() < wait_until:
-            ret = requests.post(f'http://{args.host}:{args.port}/get-translation-result-internal', json = {'task_id': task_id, 'nonce': nonce}, timeout = 20).json()
-            if 'result' in ret:
-                translated_sentences = ret['result']
-                if isinstance(translated_sentences, str):
-                    if translated_sentences == 'error':
-                        update_state(task_id, nonce, 'error-lang')
-                        return
-                break
-            await asyncio.sleep(0.01)
-
-    print(' -- Rendering translated text')
-    if translated_sentences == None:
-        print("No text found!")
-        if mode == 'web' and task_id:
-            update_state(task_id, nonce, 'error-no-txt')
-        return
-
-    if mode == 'web' and task_id:
-        update_state(task_id, nonce, 'render')
-    # render translated texts
-    if tgt_lang == 'ENG' and args.manga2eng:
-        from text_rendering import dispatch_eng_render
-        dispatch_eng_render_options = [np.copy(img_inpainted), img_rgb, text_regions, translated_sentences]
-        if args.font_path:
-            font_path = args.font_path.split(',')
-            if font_path and font_path[0]:
-                dispatch_eng_render_options.append(font_path[0])
-        output = await dispatch_eng_render(*dispatch_eng_render_options)
-    else:
-        output = await dispatch_rendering(np.copy(img_inpainted), args.text_mag_ratio, translated_sentences, text_regions, render_text_direction_overwrite, tgt_lang, args.font_size_offset)
-
-    print(' -- Saving results')
-    img_pil = dump_image(output, img_alpha)
-    img_pil.save(dst_image_name)
-
-    if mode == 'web' and task_id:
-        update_state(task_id, nonce, 'finished')
-
-
-async def infer_safe(
-    img: Image.Image,
-    mode,
-    nonce,
-    options = None,
-    task_id = '',
-    dst_image_name = '',
-    ):
-    try:
-        return await infer(
-            img,
-            mode,
-            nonce,
-            options,
-            task_id,
-            dst_image_name,
-        )
-    except Exception:
-        import traceback
-        traceback.print_exc()
-        update_state(task_id, nonce, 'error')
->>>>>>> 3db72487
-
-def replace_prefix(s: str, old: str, new: str):
-    if s.startswith(old):
-        s = new + s[len(old):]
-    return s
-
-async def main(mode = 'demo'):
-<<<<<<< HEAD
-	print(' -- Preload Checks')
-	if args.use_cuda_limited:
-		args.use_cuda = True
-	if not torch.cuda.is_available() and args.use_cuda:
-		raise Exception('CUDA compatible device could not be found while %s args was set...'
-						% ('--use_cuda_limited' if args.use_cuda_limited else '--use_cuda'))
-
-	print(' -- Loading models')
-	os.makedirs('result', exist_ok=True)
-	text_render.prepare_renderer()
-	await prepare_ocr(args.ocr, args.use_cuda)
-	load_ctd_model(args.use_cuda)
-	load_detection_model(args.use_cuda)
-	await prepare_inpainting(args.inpainter, args.use_cuda)
-
-	if mode == 'demo':
-		print(' -- Running in single image demo mode')
-		if not args.image:
-			print('please provide an image')
-			parser.print_usage()
-			return
-		await infer(Image.open(args.image), mode)
-	elif mode == 'web' or mode == 'web2':
-		print(' -- Running in web service mode')
-		print(' -- Waiting for translation tasks')
-
-		if mode == 'web':
-			import subprocess
-			import sys
-			nonce = crypto_utils.rand_bytes(16).hex()
-
-			extra_web_args = {'stdout':sys.stdout, 'stderr':sys.stderr} if args.log_web else {}
-			web_executable = [sys.executable, '-u'] if args.log_web else [sys.executable]
-			web_process_args = ['web_main.py', nonce, str(args.host), str(args.port)]
-			subprocess.Popen([*web_executable, *web_process_args], **extra_web_args)
-
-		while True:
-			try:
-				task_id, options = get_task(nonce)
-
-				async def update_state(state):
-					while True:
-						try:
-							requests.post(f'http://{args.host}:{args.port}/task-update-internal', json = {'task_id': task_id, 'nonce': nonce, 'state': state}, timeout = 20)
-							return
-						except Exception:
-							if 'error' in state or 'finished' in state:
-								continue
-							else:
-								break
-
-				if options and 'exit' in options:
-					break
-				if task_id:
-					try:
-						print(f' -- Processing task {task_id}')
-						infer_task = asyncio.create_task(infer_safe(Image.open(f'result/{task_id}/input.png'), mode, nonce, options, task_id, None, update_state))
-						asyncio.gather(infer_task)
-					except Exception:
-						import traceback
-						traceback.print_exc()
-						await update_state('error')
-				else:
-					await asyncio.sleep(0.1)
-			except Exception:
-				import traceback
-				traceback.print_exc()
-
-	elif mode == 'ws':
-		print(' -- Running in websocket service mode')
-		print(' -- Waiting for translation tasks')
-
-		import io
-		import shutil
-		import websockets
-		import ws_pb2
-
-		async for websocket in websockets.connect(args.ws_url, extra_headers = { "x-secret": args.ws_secret }, max_size=100_000_000):
-			try:
-				print(' -- Connected to websocket server')
-				async for raw in websocket:
-					msg = ws_pb2.WebSocketMessage()
-					msg.ParseFromString(raw)
-					if msg.WhichOneof('message') == 'new_task':
-						task = msg.new_task
-
-						if args.verbose:
-							shutil.rmtree(f'result/{task.id}', ignore_errors=True)
-							os.makedirs(f'result/{task.id}', exist_ok=True)
-
-						options = {
-	            'target_language': task.target_language,
-							'detector': task.detector,
-							'direction': task.direction,
-							'translator': task.translator,
-							'size': task.size,
-						}
-						
-						async def update_state(state):
-							msg = ws_pb2.WebSocketMessage()
-							msg.status.id = task.id
-							msg.status.status = state
-							await websocket.send(msg.SerializeToString())
-
-						print(f' -- Processing task {task.id}')
-						img_pil = await infer_safe(Image.open(io.BytesIO(task.source_image)), mode, None, options, task.id, None, update_state)
-						img = io.BytesIO()
-						img_pil.save(img, format='PNG')
-						img_bytes = img.getvalue()
-						
-						result = ws_pb2.WebSocketMessage()
-						result.finish_task.id = task.id
-						result.finish_task.translation_mask = img_bytes
-						await websocket.send(result.SerializeToString())
-
-				print(f' -- Processing task {task_id}')
-			except Exception:
-				import traceback
-				traceback.print_exc()
-
-	elif mode == 'batch':
-		src = os.path.abspath(args.image)
-		if src[-1] == '\\' or src[-1] == '/':
-			src = src[:-1]
-		dst = args.image_dst or src + '-translated'
-		if os.path.exists(dst) and not os.path.isdir(dst):
-			print(f'Destination `{dst}` already exists and is not a directory! Please specify another directory.')
-			return
-		print('Processing image in source directory')
-		files = []
-		for root, subdirs, files in os.walk(src):
-			dst_root = replace_prefix(root, src, dst)
-			os.makedirs(dst_root, exist_ok = True)
-			for f in files:
-				if f.lower() == '.thumb':
-					continue
-				filename = os.path.join(root, f)
-				dst_filename = replace_prefix(filename, src, dst)
-				if os.path.exists(dst_filename):
-					continue
-				try:
-					img = Image.open(filename)
-				except Exception:
-					pass
-				try:
-					print('Processing', filename, '->', dst_filename)
-					await infer(img, 'demo', dst_image_name = dst_filename)
-				except Exception:
-					import traceback
-					traceback.print_exc()
-					pass
-=======
-    print(' -- Preload Checks')
-    args.image = os.path.expanduser(args.image)
-    if not os.path.exists(args.image) and not args.mode.startswith('web'):
-        raise FileNotFoundError(args.image)
-
-    if args.use_cuda_limited:
-        args.use_cuda = True
-    if not torch.cuda.is_available() and args.use_cuda:
-        raise Exception('CUDA compatible device could not be found while %s args was set...'
-                        % ('--use_cuda_limited' if args.use_cuda_limited else '--use_cuda'))
-
-    print(' -- Loading models')
-    os.makedirs('result', exist_ok=True)
-    if args.font_path:
-        font_path = args.font_path.split(',')
-        text_render.prepare_renderer(font_path)
-    else:
-        text_render.prepare_renderer()
-    await prepare_upscaling('waifu2x')
-    await prepare_detection(args.detector)
-    await prepare_ocr(args.ocr, args.use_cuda)
-    await prepare_inpainting(args.inpainter, args.use_cuda)
-
-    if mode == 'demo':
-        print(' -- Running in single image demo mode')
-        if not args.image:
-            print('please provide an image')
-            parser.print_usage()
-            return
-        await infer(Image.open(args.image), mode)
-    elif mode == 'web' or mode == 'web2':
-        print(' -- Running in web service mode')
-        print(' -- Waiting for translation tasks')
-
-        if mode == 'web':
-            import subprocess
-            import sys
-            nonce = crypto_utils.rand_bytes(16).hex()
-
-            extra_web_args = {'stdout':sys.stdout, 'stderr':sys.stderr} if args.log_web else {}
-            web_executable = [sys.executable, '-u'] if args.log_web else [sys.executable]
-            web_process_args = ['web_main.py', nonce, str(args.host), str(args.port)]
-            subprocess.Popen([*web_executable, *web_process_args], **extra_web_args)
-
-        while True:
-            try:
-                task_id, options = get_task(nonce)
-                if options and 'exit' in options:
-                    break
-                if task_id:
-                    try:
-                        print(f' -- Processing task {task_id}')
-                        infer_task = asyncio.create_task(infer_safe(Image.open(f'result/{task_id}/input.png'), mode, nonce, options, task_id))
-                        asyncio.gather(infer_task)
-                    except Exception:
-                        import traceback
-                        traceback.print_exc()
-                        update_state(task_id, nonce, 'error')
-                else:
-                    await asyncio.sleep(0.1)
-            except Exception:
-                import traceback
-                traceback.print_exc()
-    elif mode == 'batch':
-        src = os.path.abspath(args.image)
-        if src[-1] == '\\' or src[-1] == '/':
-            src = src[:-1]
-        dst = args.image_dst or src + '-translated'
-        if os.path.exists(dst) and not os.path.isdir(dst):
-            print(f'Destination `{dst}` already exists and is not a directory! Please specify another directory.')
-            return
-        print('Processing image in source directory')
-        files = []
-        for root, subdirs, files in os.walk(src):
-            dst_root = replace_prefix(root, src, dst)
-            os.makedirs(dst_root, exist_ok = True)
-            for f in files:
-                if f.lower() == '.thumb':
-                    continue
-                filename = os.path.join(root, f)
-                dst_filename = replace_prefix(filename, src, dst)
-                if os.path.exists(dst_filename):
-                    continue
-                try:
-                    img = Image.open(filename)
-                except Exception:
-                    pass
-                try:
-                    print('Processing', filename, '->', dst_filename)
-                    await infer(img, 'demo', dst_image_name = dst_filename)
-                except Exception:
-                    import traceback
-                    traceback.print_exc()
-                    pass
->>>>>>> 3db72487
-
-if __name__ == '__main__':
-    try:
-        print(args)
-        loop = asyncio.new_event_loop()
-        asyncio.set_event_loop(loop)
-        loop.run_until_complete(main(args.mode))
-    except KeyboardInterrupt:
-        print()
+import asyncio
+import argparse
+import time
+from PIL import Image
+import cv2
+import numpy as np
+import requests
+import os
+from oscrypto import util as crypto_utils
+import asyncio
+import torch
+
+from detection import DETECTORS, dispatch as dispatch_detection, prepare as prepare_detection
+from detection.ctd_utils.textblock import visualize_textblocks
+from ocr import OCRS, dispatch as dispatch_ocr, prepare as prepare_ocr
+from inpainting import INPAINTERS, dispatch as dispatch_inpainting, prepare as prepare_inpainting
+from translators import OFFLINE_TRANSLATORS, TRANSLATORS, VALID_LANGUAGES, dispatch as dispatch_translation, prepare as prepare_translation
+from upscaling import dispatch as dispatch_upscaling, prepare as prepare_upscaling
+from textmask_refinement import dispatch as dispatch_mask_refinement
+from text_rendering import text_render, dispatch as dispatch_rendering
+from text_rendering.text_render import count_valuable_text
+from utils import load_image, dump_image
+
+parser = argparse.ArgumentParser(description='Seamlessly translate mangas into a chosen language')
+parser.add_argument('-m', '--mode', default='demo', type=str, choices=['demo', 'batch', 'web', 'web2', 'ws'], help='Run demo in either single image demo mode (demo), web service mode (web) or batch translation mode (batch)')
+parser.add_argument('-i', '--image', default='', type=str, help='Path to an image file if using demo mode, or path to an image folder if using batch mode')
+parser.add_argument('-o', '--image-dst', default='', type=str, help='Path to the destination folder for translated images in batch mode')
+parser.add_argument('-l', '--target-lang', default='CHS', type=str, choices=VALID_LANGUAGES, help='Destination language')
+parser.add_argument('-v', '--verbose', action='store_true', help='Print debug info and save intermediate images')
+parser.add_argument('--host', default='127.0.0.1', type=str, help='Used by web module to decide which host to attach to')
+parser.add_argument('--port', default=5003, type=int, help='Used by web module to decide which port to attach to')
+parser.add_argument('--log-web', action='store_true', help='Used by web module to decide if web logs should be surfaced')
+parser.add_argument('--detector', default='default', type=str, choices=DETECTORS, help='Text detector used for creating a text mask from an image')
+parser.add_argument('--ocr', default='48px_ctc', type=str, choices=OCRS, help='Optical character recognition (OCR) model to use')
+parser.add_argument('--inpainter', default='lama_mpe', type=str, choices=INPAINTERS, help='Inpainting model to use')
+parser.add_argument('--translator', default='google', type=str, choices=TRANSLATORS, help='Language translator to use')
+parser.add_argument('--mtpe', action='store_true', help='Turn on/off machine translation post editing (MTPE) on the command line (works only on linux right now)')
+parser.add_argument('--use-cuda', action='store_true', help='Turn on/off cuda')
+parser.add_argument('--use-cuda-limited', action='store_true', help='Turn on/off cuda (excluding offline translator)')
+parser.add_argument('--detection-size', default=1536, type=int, help='Size of image used for detection')
+parser.add_argument('--det-rearrange-max-batches', default=4, type=int, help='Max batch size produced by the rearrangement of image with extreme aspectio, reduce it if cuda OOM')
+parser.add_argument('--inpainting-size', default=2048, type=int, help='Size of image used for inpainting (too large will result in OOM)')
+parser.add_argument('--unclip-ratio', default=2.3, type=float, help='How much to extend text skeleton to form bounding box')
+parser.add_argument('--box-threshold', default=0.7, type=float, help='Threshold for bbox generation')
+parser.add_argument('--text-threshold', default=0.5, type=float, help='Threshold for text detection')
+parser.add_argument('--text-mag-ratio', default=1, type=int, help='Text rendering magnification ratio, larger means higher quality')
+parser.add_argument('--font-size-offset', default=0, type=int, help='Offset font size by a given amount, positive number increase font size and vice versa')
+parser.add_argument('--force-horizontal', action='store_true', help='Force text to be rendered horizontally')
+parser.add_argument('--force-vertical', action='store_true', help='Force text to be rendered vertically')
+parser.add_argument('--upscale-ratio', default=None, type=int, choices=[1, 2, 4, 8, 16, 32], help='waifu2x image upscale ratio')
+parser.add_argument('--manga2eng', action='store_true', help='Render english text translated from manga with some typesetting')
+parser.add_argument('--ws-url', default='ws://localhost:5000', type=str, help='Server URL for WebSocket mode')
+parser.add_argument('--ws-secret', default='', type=str, help='Secret for WebSocket mode')
+parser.add_argument('--font-path', default='', type=str, help='Path to font file, subsequent fonts (seperated by commas) will be used as backup')
+args = parser.parse_args()
+
+async def noop(*args, **kwargs):
+  pass
+
+def get_task(nonce):
+    try:
+        rjson = requests.get(f'http://{args.host}:{args.port}/task-internal?nonce={nonce}', timeout = 3600).json()
+        if 'task_id' in rjson and 'data' in rjson:
+            return rjson['task_id'], rjson['data']
+        elif 'data' in rjson:
+            return None, rjson['data']
+        return None, None
+    except Exception:
+        return None, None
+
+async def infer(
+    image: Image.Image,
+    mode,
+    nonce = '',
+    options = None,
+    task_id = '',
+    dst_image_name = '',
+    update_state = noop,
+):
+
+    img_rgb, img_alpha = load_image(image)
+
+    options = options or {}
+    img_detect_size = args.detection_size
+    if 'size' in options:
+        size_ind = options['size']
+        if size_ind == 'S':
+            img_detect_size = 1024
+        elif size_ind == 'M':
+            img_detect_size = 1536
+        elif size_ind == 'L':
+            img_detect_size = 2048
+        elif size_ind == 'X':
+            img_detect_size = 2560
+
+    if 'detector' in options:
+        detector = options['detector']
+    else:
+        detector = args.detector
+
+    render_text_direction_overwrite = options.get('direction')
+    if not render_text_direction_overwrite:
+        if args.force_horizontal:
+            render_text_direction_overwrite = 'h'
+        elif args.force_vertical:
+            render_text_direction_overwrite = 'v'
+        else:
+            render_text_direction_overwrite = 'auto'
+
+    src_lang = 'auto'
+    if 'tgt' in options:
+        tgt_lang = options['tgt']
+    else:
+        tgt_lang = args.target_lang
+    if 'translator' in options:
+        translator = options['translator']
+    else:
+        translator = args.translator
+
+    if not dst_image_name:
+        dst_image_name = f'result/{task_id}/final.png'
+
+    print(f' -- Detection resolution {img_detect_size}')
+    print(f' -- Detector using {detector}')
+    print(f' -- Render text direction is {render_text_direction_overwrite}')
+
+    print(' -- Preparing translator')
+    await prepare_translation(translator, src_lang, tgt_lang)
+
+    # The default text detector doesn't work very well on smaller images, so small images
+    # will get upscaled automatically unless --upscale-ratio=1 was set
+    if args.upscale_ratio:
+        print(' -- Running upscaling')
+        await update_state('upscaling')
+        img_upscaled_pil = (await dispatch_upscaling('waifu2x', [image], args.upscale_ratio, args.use_cuda))[0]
+        img_rgb, img_alpha = load_image(img_upscaled_pil)
+
+    print(' -- Running text detection')
+    await update_state('detection')
+    text_regions, mask = await dispatch_detection(detector, img_rgb, img_detect_size, args.text_threshold, args.box_threshold,
+                                                  args.unclip_ratio, args.det_rearrange_max_batches, args.use_cuda, args.verbose)
+    if not text_regions:
+        print('No text regions were detected - Skipping')
+        image.save(dst_image_name)
+        return
+    if args.verbose:
+        bboxes = visualize_textblocks(cv2.cvtColor(img_rgb,cv2.COLOR_BGR2RGB), text_regions)
+        cv2.imwrite(f'result/{task_id}/bboxes.png', bboxes)
+
+    print(' -- Running OCR')
+    await update_state('ocr')
+    text_regions = await dispatch_ocr(args.ocr, img_rgb, text_regions, args.use_cuda, args.verbose)
+
+    # filter regions by their text
+    text_regions = list(filter(lambda r: count_valuable_text(r.get_text()) > 1 and not r.get_text().isnumeric(), text_regions))
+    if detector == 'default':
+        await update_state('mask_generation')
+        cv2.imwrite(f'result/{task_id}/mask_raw.png', mask)
+        mask = await dispatch_mask_refinement(text_regions, img_rgb, mask)
+
+    # in web mode, we can start online translation tasks async
+    if mode == 'web' and task_id and options.get('translator') not in OFFLINE_TRANSLATORS:
+        await update_state('translating')
+        requests.post(f'http://{args.host}:{args.port}/request-translation-internal', json = {'task_id': task_id, 'nonce': nonce, 'texts': [r.get_text() for r in text_regions]}, timeout = 20)
+
+    if args.verbose:
+        cv2.imwrite(f'result/{task_id}/mask_final.png', mask)
+        inpaint_input_img = await dispatch_inpainting('none', img_rgb, mask)
+        cv2.imwrite(f'result/{task_id}/inpaint_input.png', cv2.cvtColor(inpaint_input_img, cv2.COLOR_RGB2BGR))
+
+    print(' -- Running inpainting')
+    await update_state('inpainting')
+    img_inpainted = await dispatch_inpainting(args.inpainter, img_rgb, mask, args.inpainting_size, args.use_cuda, args.verbose)
+
+    if args.verbose:
+        cv2.imwrite(f'result/{task_id}/inpainted.png', cv2.cvtColor(img_inpainted, cv2.COLOR_RGB2BGR))
+
+    print(' -- Translating')
+    translated_sentences = None
+    if mode != 'web' or translator in OFFLINE_TRANSLATORS:
+        await update_state('translating')
+        queries = [r.get_text() for r in text_regions]
+        translated_sentences = await dispatch_translation(translator, src_lang, tgt_lang, queries, args.mtpe, use_cuda=args.use_cuda and not args.use_cuda_limited)
+    else:
+        # wait for at most 1 hour for manual translation
+        if options.get('manual', False):
+            wait_for = 3600
+        else:
+            wait_for = 30 # 30 seconds for machine translation
+        wait_until = time.time() + wait_for
+        while time.time() < wait_until:
+            ret = requests.post(f'http://{args.host}:{args.port}/get-translation-result-internal', json = {'task_id': task_id, 'nonce': nonce}, timeout = 20).json()
+            if 'result' in ret:
+                translated_sentences = ret['result']
+                if isinstance(translated_sentences, str):
+                    if translated_sentences == 'error':
+                        await update_state('error-lang')
+                        return
+                break
+            await asyncio.sleep(0.01)
+
+    print(' -- Rendering translated text')
+    if translated_sentences == None:
+        print("No text found!")
+        await update_state('error-no-txt')
+        return
+
+    # render translated texts
+    await update_state('render')
+
+    render_mask = np.copy(mask)
+    render_mask[render_mask < 127] = 0
+    render_mask[render_mask >= 127] = 1
+    render_mask = render_mask[:, :, None]
+
+    if tgt_lang == 'ENG' and args.manga2eng:
+        from text_rendering import dispatch_eng_render
+        dispatch_eng_render_options = [np.copy(img_inpainted), img_rgb, text_regions, translated_sentences]
+        if args.font_path:
+            font_path = args.font_path.split(',')
+            if font_path and font_path[0]:
+                dispatch_eng_render_options.append(font_path[0])
+        output = await dispatch_eng_render(*dispatch_eng_render_options)
+    else:
+        output = await dispatch_rendering(np.copy(img_inpainted), args.text_mag_ratio, translated_sentences, text_regions, render_text_direction_overwrite, tgt_lang, args.font_size_offset)
+
+    print(' -- Saving results')
+    if mode == 'ws':
+        if args.verbose:
+          # only keep sections in mask
+          cv2.imwrite(f'result/ws_inmask.png', cv2.cvtColor(img_inpainted, cv2.COLOR_RGB2BGRA) * render_mask)
+        return dump_image(cv2.cvtColor(output, cv2.COLOR_RGB2RGBA) * render_mask)
+    img_pil = dump_image(output, img_alpha)
+    img_pil.save(dst_image_name)
+
+    await update_state('finished')
+
+
+async def infer_safe(
+    img: Image.Image,
+    mode,
+    nonce,
+    options = None,
+    task_id = '',
+    dst_image_name = '',
+    update_state = noop,
+):
+    try:
+        return await infer(
+            img,
+            mode,
+            nonce,
+            options,
+            task_id,
+            dst_image_name,
+        )
+    except Exception:
+        import traceback
+        traceback.print_exc()
+        await update_state('error')
+
+def replace_prefix(s: str, old: str, new: str):
+    if s.startswith(old):
+        s = new + s[len(old):]
+    return s
+
+async def main(mode = 'demo'):
+    print(' -- Preload Checks')
+    args.image = os.path.expanduser(args.image)
+    if not os.path.exists(args.image) and not args.mode.startswith('web'):
+        raise FileNotFoundError(args.image)
+
+    if args.use_cuda_limited:
+        args.use_cuda = True
+    if not torch.cuda.is_available() and args.use_cuda:
+        raise Exception('CUDA compatible device could not be found while %s args was set...'
+                        % ('--use_cuda_limited' if args.use_cuda_limited else '--use_cuda'))
+
+    print(' -- Loading models')
+    os.makedirs('result', exist_ok=True)
+    if args.font_path:
+        font_path = args.font_path.split(',')
+        text_render.prepare_renderer(font_path)
+    else:
+        text_render.prepare_renderer()
+    await prepare_upscaling('waifu2x')
+    await prepare_detection(args.detector)
+    await prepare_ocr(args.ocr, args.use_cuda)
+    await prepare_inpainting(args.inpainter, args.use_cuda)
+
+    if mode == 'demo':
+        print(' -- Running in single image demo mode')
+        if not args.image:
+            print('please provide an image')
+            parser.print_usage()
+            return
+        await infer(Image.open(args.image), mode)
+
+    elif mode == 'web' or mode == 'web2':
+        print(' -- Running in web service mode')
+        print(' -- Waiting for translation tasks')
+
+        if mode == 'web':
+            import subprocess
+            import sys
+            nonce = crypto_utils.rand_bytes(16).hex()
+
+            extra_web_args = {'stdout':sys.stdout, 'stderr':sys.stderr} if args.log_web else {}
+            web_executable = [sys.executable, '-u'] if args.log_web else [sys.executable]
+            web_process_args = ['web_main.py', nonce, str(args.host), str(args.port)]
+            subprocess.Popen([*web_executable, *web_process_args], **extra_web_args)
+
+        while True:
+            try:
+                task_id, options = get_task(nonce)
+
+                async def update_state(state):
+                    while True:
+                        try:
+                            requests.post(f'http://{args.host}:{args.port}/task-update-internal', json = {'task_id': task_id, 'nonce': nonce, 'state': state}, timeout = 20)
+                            return
+                        except Exception:
+                            if 'error' in state or 'finished' in state:
+                                continue
+                            else:
+                                break
+
+                if options and 'exit' in options:
+                    break
+                if task_id:
+                    try:
+                        print(f' -- Processing task {task_id}')
+                        infer_task = asyncio.create_task(infer_safe(Image.open(f'result/{task_id}/input.png'), mode, nonce, options, task_id, None, update_state))
+                        asyncio.gather(infer_task)
+                    except Exception:
+                        import traceback
+                        traceback.print_exc()
+                        await update_state('error')
+                else:
+                    await asyncio.sleep(0.1)
+            except Exception:
+                import traceback
+                traceback.print_exc()
+    
+    elif mode == 'ws':
+        print(' -- Running in websocket service mode')
+        print(' -- Waiting for translation tasks')
+
+        import io
+        import shutil
+        import websockets
+        import ws_pb2
+
+        async for websocket in websockets.connect(args.ws_url, extra_headers = { "x-secret": args.ws_secret }, max_size=100_000_000):
+            try:
+                print(' -- Connected to websocket server')
+                async for raw in websocket:
+                    msg = ws_pb2.WebSocketMessage()
+                    msg.ParseFromString(raw)
+                    if msg.WhichOneof('message') == 'new_task':
+                        task = msg.new_task
+
+                        if args.verbose:
+                            shutil.rmtree(f'result/{task.id}', ignore_errors=True)
+                            os.makedirs(f'result/{task.id}', exist_ok=True)
+
+                        options = {
+                            'target_language': task.target_language,
+                            'detector': task.detector,
+                            'direction': task.direction,
+                            'translator': task.translator,
+                            'size': task.size,
+                        }
+                        
+                        async def update_state(state):
+                            msg = ws_pb2.WebSocketMessage()
+                            msg.status.id = task.id
+                            msg.status.status = state
+                            await websocket.send(msg.SerializeToString())
+
+                        print(f' -- Processing task {task.id}')
+                        img_pil = await infer_safe(Image.open(io.BytesIO(task.source_image)), mode, None, options, task.id, None, update_state)
+                        img = io.BytesIO()
+                        img_pil.save(img, format='PNG')
+                        img_bytes = img.getvalue()
+                        
+                        result = ws_pb2.WebSocketMessage()
+                        result.finish_task.id = task.id
+                        result.finish_task.translation_mask = img_bytes
+                        await websocket.send(result.SerializeToString())
+
+            except Exception:
+                import traceback
+                traceback.print_exc()
+
+    elif mode == 'batch':
+        src = os.path.abspath(args.image)
+        if src[-1] == '\\' or src[-1] == '/':
+            src = src[:-1]
+        dst = args.image_dst or src + '-translated'
+        if os.path.exists(dst) and not os.path.isdir(dst):
+            print(f'Destination `{dst}` already exists and is not a directory! Please specify another directory.')
+            return
+        print('Processing image in source directory')
+        files = []
+        for root, subdirs, files in os.walk(src):
+            dst_root = replace_prefix(root, src, dst)
+            os.makedirs(dst_root, exist_ok = True)
+            for f in files:
+                if f.lower() == '.thumb':
+                    continue
+                filename = os.path.join(root, f)
+                dst_filename = replace_prefix(filename, src, dst)
+                if os.path.exists(dst_filename):
+                    continue
+                try:
+                    img = Image.open(filename)
+                except Exception:
+                    pass
+                try:
+                    print('Processing', filename, '->', dst_filename)
+                    await infer(img, 'demo', dst_image_name = dst_filename)
+                except Exception:
+                    import traceback
+                    traceback.print_exc()
+                    pass
+
+if __name__ == '__main__':
+    try:
+        print(args)
+        loop = asyncio.new_event_loop()
+        asyncio.set_event_loop(loop)
+        loop.run_until_complete(main(args.mode))
+    except KeyboardInterrupt:
+        print()